--- conflicted
+++ resolved
@@ -14,7 +14,6 @@
 	"fmt"
 	"go/build"
 	"os"
-	"path"
 	"regexp"
 
 	"github.com/google/godepq/deps"
@@ -133,13 +132,17 @@
 	switch *output {
 	case "list":
 		if *showLinesOfCode {
-			printListWithLinesOfCode(fromPkg, result)
+			printListWithLOC(fromPkg, result, graph.Info)
 		} else {
 			printList(fromPkg, result)
 		}
 		return nil
 	case "dot":
-		printDot(fromPkg, result, graph.Info)
+		if *showLinesOfCode {
+			printDotWithLOC(fromPkg, result, graph.Info)
+		} else {
+			printDot(fromPkg, result)
+		}
 		return nil
 	default:
 		return fmt.Errorf("Unknown output format %q", *output)
@@ -182,31 +185,28 @@
 	}
 }
 
-<<<<<<< HEAD
-func printListWithLinesOfCode(root deps.Package, paths deps.Graph) {
-	fmt.Println("Packages (with lines of code information):")
-	loc := deps.NewLinesOfCode()
+func printListWithLOC(root deps.Package, paths deps.Graph, pkgInfo map[deps.Package]*deps.DependencyInfo) {
+	totalLOC := 0
+	fmt.Println("Packages:")
 	for _, pkg := range paths.List(root) {
-		pkgPath := path.Join(
-			os.Getenv("GOPATH"),
-			"src",
-			string(pkg),
-			".",
-		)
-		loc.SetLinesOfCode(pkgPath)
-		fmt.Printf("%d  %s\n", loc[pkgPath], pkg)
-	}
+		fmt.Printf("%s (%d)\n", pkg, pkgInfo[pkg].LOC)
+		totalLOC +=  pkgInfo[pkg].LOC
+	}
+	fmt.Printf("\nTotal Lines Of Code: %d\n", totalLOC)
 }
 
 func printDot(root deps.Package, paths deps.Graph) {
-	fmt.Println(paths.Dot(root))
-=======
-func printDot(root deps.Package, paths deps.Graph, pkgInfo map[deps.Package]*deps.DependencyInfo) {
+	labelFn := func(pkg deps.Package) string {
+		return fmt.Sprintf("%s", pkg)
+	}
+	fmt.Println(paths.Dot(root, labelFn))
+}
+
+func printDotWithLOC(root deps.Package, paths deps.Graph, pkgInfo map[deps.Package]*deps.DependencyInfo) {
 	labelFn := func(pkg deps.Package) string {
 		return fmt.Sprintf("%s (%d)", pkg, pkgInfo[pkg].LOC)
 	}
 	fmt.Println(paths.Dot(root, labelFn))
->>>>>>> dae20136
 }
 
 // resolveSource resolves the import path, and determines the base directory to resolve future
